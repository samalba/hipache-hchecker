--- conflicted
+++ resolved
@@ -148,13 +148,10 @@
 		"Socket read/write timeout (seconds)")
 	flag.StringVar(&redisAddress, "redis", REDIS_ADDRESS,
 		"Network address of Redis")
-<<<<<<< HEAD
 	flag.StringVar(&redisSuffix, "redis_suffix", "",
 		"Redis key suffix - use unique identifier to avoid hchecker overlap each other on restart.")
-=======
 	flag.StringVar(&redisPassword, "redis_password", REDIS_PASSWORD,
 		"Password of Redis")
->>>>>>> 849fb7bb
 	flag.BoolVar(cpuProfile, "cpuprofile", false,
 		"Write CPU profile to \"hchecker.prof\" (current directory)")
 	flag.BoolVar(&dryRun, "dryrun", false,
