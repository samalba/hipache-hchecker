--- conflicted
+++ resolved
@@ -8,11 +8,7 @@
 )
 
 const (
-<<<<<<< HEAD
 	REDIS_PREFFIX      = "hchecker"
-=======
-	REDIS_KEY          = "hchecker"
->>>>>>> 2878b24e
 	REDIS_ADDRESS      = "localhost:6379"
 	REDIS_PASSWORD     = ""
 	REDIS_IDLE_TIMEOUT = 120
@@ -20,16 +16,11 @@
 )
 
 var (
-<<<<<<< HEAD
-	redisAddress  string
-	redisPassword string
-	redisSuffix   string
-=======
 	redisAddress     string
 	redisPassword    string
+	redisSuffix      string
 	redisMaxIdle     int
 	redisIdleTimeout int
->>>>>>> 2878b24e
 )
 
 type Cache struct {
